--- conflicted
+++ resolved
@@ -45,12 +45,8 @@
      */
     @discardableResult
     public func async(_ queue: GCDQueue, _ closure: @escaping () -> Void) -> GCDGroup {
-<<<<<<< HEAD
-        queue.dispatchQueue().async(group: self.rawObject, qos: .default, execute: closure)
-=======
         
         queue.dispatchQueue().async(group: self.rawObject, execute: closure)
->>>>>>> 7a71c379
         return self
     }
     
