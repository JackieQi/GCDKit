--- conflicted
+++ resolved
@@ -191,21 +191,13 @@
         return self.rawObject
     }
     
-<<<<<<< HEAD
-    private init(queue: GCDQueue) {
-=======
     fileprivate init(queue: GCDQueue) {
         
->>>>>>> 7a71c379
         let dispatchTimer = DispatchSource.makeTimerSource(flags: DispatchSource.TimerFlags(rawValue: UInt(0)), queue: queue.dispatchQueue())
         
         self.queue = queue
         self.rawObject = dispatchTimer
-<<<<<<< HEAD
-        self.barrierQueue = DispatchQueue(label: "com.GCDTimer.barrierQueue", attributes: DispatchQueue.Attributes.concurrent)
-=======
         self.barrierQueue = DispatchQueue(label: "com.GCDTimer.barrierQueue", attributes: .concurrent)
->>>>>>> 7a71c379
         self.isSuspended = true
     }
     
@@ -223,13 +215,9 @@
 }
 
 
-fileprivate extension TimeInterval {
-    
-<<<<<<< HEAD
-    fileprivate func toTimeSpec() -> timespec {
-=======
+private extension TimeInterval {
+    
     func toTimeSpec() -> timespec {
->>>>>>> 7a71c379
         
         var seconds: TimeInterval = 0.0
         let fractionalPart = modf(self, &seconds)
